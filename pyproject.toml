--- conflicted
+++ resolved
@@ -1,13 +1,8 @@
 [build-system]
 requires = [
-<<<<<<< HEAD
-	"setuptools",
+        "setuptools>=70.0.0",
         "Mathics3-Module-Base",
         "Mathics3>=9.0.0",
-=======
- "setuptools>=70.0.0",
-	"sympy>=1.11,<1.13",
->>>>>>> f53dd723
         "PatternLite",
         "langid",  # replace with a supported newer package, e.g. via spacy
         "matplotlib",

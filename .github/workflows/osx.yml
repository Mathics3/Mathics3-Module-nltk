name: pymathics-natlang (macOS)

on:
  push:
    branches: [ master ]
  pull_request:
    branches: '**'

jobs:
  build:
    env:
      LDFLAGS: "-L/usr/local/opt/llvm@11/lib"
      CPPFLAGS: "-I/usr/local/opt/llvm@11/include"
    runs-on: macos-latest
    strategy:
      matrix:
        os: [macOS]
<<<<<<< HEAD
        python-version: ['3.11']
=======
        python-version: ['3.9']
>>>>>>> 818af8c8
    steps:
    - uses: actions/checkout@v4
    - name: Set up Python ${{ matrix.python-version }}
      uses: actions/setup-python@v5
      with:
        python-version: ${{ matrix.python-version }}
    - name: Install OS dependencies
      run: |
        brew update
        brew install llvm tesseract enchant mysql
        python -m pip install --upgrade pip
        # LLVM_CONFIG=/usr/local/Cellar/llvm@11/11.1.0/bin/llvm-config pip install llvmlite
        pip install llvmlite
        pip install pytest
        # Can comment out when next Mathics core and Mathics-scanner are released
        # python -m pip install -e git+https://github.com/Mathics3/mathics-scanner#egg=Mathics-Scanner[full]
        # Can remove after next Mathics-core release
        python -m pip install -e git+https://github.com/Mathics3/mathics-core#egg=Mathics3[full]
        (cd src/mathics3 && bash ./admin-tools/make-op-tables.sh)
        # python -m pip install Mathics3[full]
    - name: Install pymathics.natlang
      run: |
        make develop
    - name: Test natlang
      run: |
        PYENCHANT_LIBRARY_PATH=$(brew --prefix enchant)/lib/libenchant-2.dylib python) make check<|MERGE_RESOLUTION|>--- conflicted
+++ resolved
@@ -15,11 +15,7 @@
     strategy:
       matrix:
         os: [macOS]
-<<<<<<< HEAD
         python-version: ['3.11']
-=======
-        python-version: ['3.9']
->>>>>>> 818af8c8
     steps:
     - uses: actions/checkout@v4
     - name: Set up Python ${{ matrix.python-version }}
